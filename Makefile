# Goals:
# - user can build binaries on their system without having to install special tools
# - user can fork the canonical repo and expect to be able to run CircleCI checks
#
# This makefile is meant for humans

VERSION := $(shell git describe --tags --always --dirty="-dev")
LDFLAGS := -ldflags='-X "main.Version=$(VERSION)"'

<<<<<<< HEAD
release: gh-release clean dist
	github-release release \
	--security-token $$GH_LOGIN \
	--user segmentio \
	--repo chamber \
	--tag $(VERSION) \
	--name $(VERSION)

	github-release upload \
	--security-token $$GH_LOGIN \
	--user segmentio \
	--repo chamber \
	--tag $(VERSION) \
	--name chamber-$(VERSION)-darwin-amd64 \
	--file dist/chamber-$(VERSION)-darwin-amd64

	github-release upload \
	--security-token $$GH_LOGIN \
	--user segmentio \
	--repo chamber \
	--tag $(VERSION) \
	--name chamber-$(VERSION)-linux-amd64 \
	--file dist/chamber-$(VERSION)-linux-amd64
=======
test: | govendor
	govendor sync
	go test -v ./...

all: dist/chamber-$(VERSION)-darwin-amd64 dist/chamber-$(VERSION)-linux-amd64
>>>>>>> 964b9d3c

clean:
	rm -rf ./dist

<<<<<<< HEAD
dist:
	mkdir dist
	GOOS=darwin GOARCH=amd64 CGO_ENABLED=0 GO111MODULE=on go build $(LDFLAGS) -o dist/chamber-$(VERSION)-darwin-amd64
	GOOS=linux GOARCH=amd64 CGO_ENABLED=0 GO111MODULE=on go build $(LDFLAGS) -o dist/chamber-$(VERSION)-linux-amd64

gh-release:
	go get -u github.com/aktau/github-release
=======
dist/:
	mkdir -p dist

dist/chamber-$(VERSION)-darwin-amd64: | govendor dist/
	govendor sync
	GOOS=darwin GOARCH=amd64 CGO_ENABLED=0 go build $(LDFLAGS) -o $@

dist/chamber-$(VERSION)-linux-amd64: | govendor dist/
	govendor sync
	GOOS=linux GOARCH=amd64 CGO_ENABLED=0 go build $(LDFLAGS) -o $@

govendor:
	go get -u github.com/kardianos/govendor

.PHONY: clean all govendor
>>>>>>> 964b9d3c
<|MERGE_RESOLUTION|>--- conflicted
+++ resolved
@@ -7,63 +7,21 @@
 VERSION := $(shell git describe --tags --always --dirty="-dev")
 LDFLAGS := -ldflags='-X "main.Version=$(VERSION)"'
 
-<<<<<<< HEAD
-release: gh-release clean dist
-	github-release release \
-	--security-token $$GH_LOGIN \
-	--user segmentio \
-	--repo chamber \
-	--tag $(VERSION) \
-	--name $(VERSION)
-
-	github-release upload \
-	--security-token $$GH_LOGIN \
-	--user segmentio \
-	--repo chamber \
-	--tag $(VERSION) \
-	--name chamber-$(VERSION)-darwin-amd64 \
-	--file dist/chamber-$(VERSION)-darwin-amd64
-
-	github-release upload \
-	--security-token $$GH_LOGIN \
-	--user segmentio \
-	--repo chamber \
-	--tag $(VERSION) \
-	--name chamber-$(VERSION)-linux-amd64 \
-	--file dist/chamber-$(VERSION)-linux-amd64
-=======
-test: | govendor
-	govendor sync
-	go test -v ./...
+test:
+	GO111MODULE=on go test -v ./...
 
 all: dist/chamber-$(VERSION)-darwin-amd64 dist/chamber-$(VERSION)-linux-amd64
->>>>>>> 964b9d3c
 
 clean:
 	rm -rf ./dist
 
-<<<<<<< HEAD
-dist:
-	mkdir dist
-	GOOS=darwin GOARCH=amd64 CGO_ENABLED=0 GO111MODULE=on go build $(LDFLAGS) -o dist/chamber-$(VERSION)-darwin-amd64
-	GOOS=linux GOARCH=amd64 CGO_ENABLED=0 GO111MODULE=on go build $(LDFLAGS) -o dist/chamber-$(VERSION)-linux-amd64
-
-gh-release:
-	go get -u github.com/aktau/github-release
-=======
 dist/:
 	mkdir -p dist
 
-dist/chamber-$(VERSION)-darwin-amd64: | govendor dist/
-	govendor sync
-	GOOS=darwin GOARCH=amd64 CGO_ENABLED=0 go build $(LDFLAGS) -o $@
+dist/chamber-$(VERSION)-darwin-amd64: | dist/
+	GOOS=darwin GOARCH=amd64 CGO_ENABLED=0 GO111MODULE=on go build $(LDFLAGS) -o $@
 
-dist/chamber-$(VERSION)-linux-amd64: | govendor dist/
-	govendor sync
-	GOOS=linux GOARCH=amd64 CGO_ENABLED=0 go build $(LDFLAGS) -o $@
+dist/chamber-$(VERSION)-linux-amd64: | dist/
+	GOOS=linux GOARCH=amd64 CGO_ENABLED=0 GO111MODULE=on go build $(LDFLAGS) -o $@
 
-govendor:
-	go get -u github.com/kardianos/govendor
-
-.PHONY: clean all govendor
->>>>>>> 964b9d3c
+.PHONY: clean all