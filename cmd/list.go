package cmd

import (
	"fmt"
	"os"
	"strings"
	"text/tabwriter"

	"github.com/pkg/errors"
	"github.com/segmentio/chamber/store"
	"github.com/spf13/cobra"
)

// listCmd represents the list command
var listCmd = &cobra.Command{
	Use:   "list <service>",
	Short: "List the secrets set for a service",
	Args:  cobra.ExactArgs(1),
	RunE:  list,
}

var (
	withValues bool
)

func init() {
	listCmd.Flags().BoolVarP(&withValues, "expand", "e", false, "Expand parameter list with values")
	RootCmd.AddCommand(listCmd)
}

func list(cmd *cobra.Command, args []string) error {
	service := strings.ToLower(args[0])
	if err := validateService(service); err != nil {
		return errors.Wrap(err, "Failed to validate service")
	}

	secretStore := store.NewSSMStore(numRetries)
	secrets, err := secretStore.List(service, withValues)
	if err != nil {
		return errors.Wrap(err, "Failed to list store contents")
	}

	w := tabwriter.NewWriter(os.Stdout, 0, 8, 2, '\t', 0)

	fmt.Fprint(w, "Key\tVersion\tLastModified\tUser")
	if withValues {
		fmt.Fprint(w, "\tValue")
	}
	fmt.Fprintln(w, "")

	for _, secret := range secrets {
		fmt.Fprintf(w, "%s\t%d\t%s\t%s",
			key(secret.Meta.Key),
			secret.Meta.Version,
			secret.Meta.Created.Local().Format(ShortTimeFormat),
			secret.Meta.CreatedBy)
		if withValues {
			fmt.Fprintf(w, "\t%s", *secret.Value)
		}
		fmt.Fprintln(w, "")
	}

	w.Flush()
	return nil
}

func key(s string) string {
<<<<<<< HEAD
	_, usePaths := os.LookupEnv("CHAMBER_USE_PATHS")
	sep := "."
	if usePaths {
		sep = "/"
=======
	_, noPaths := os.LookupEnv("CHAMBER_NO_PATHS")
	if !noPaths {
		tokens := strings.Split(s, "/")
		secretKey := tokens[2]
		return secretKey
>>>>>>> 77c61e07
	}

	tokens := strings.Split(s, sep)
	secretKey := tokens[len(tokens)-1]
	return secretKey
}<|MERGE_RESOLUTION|>--- conflicted
+++ resolved
@@ -65,18 +65,10 @@
 }
 
 func key(s string) string {
-<<<<<<< HEAD
-	_, usePaths := os.LookupEnv("CHAMBER_USE_PATHS")
-	sep := "."
-	if usePaths {
-		sep = "/"
-=======
-	_, noPaths := os.LookupEnv("CHAMBER_NO_PATHS")
-	if !noPaths {
-		tokens := strings.Split(s, "/")
-		secretKey := tokens[2]
-		return secretKey
->>>>>>> 77c61e07
+	_, noPaths := os.LookupEnv("CHAMBER_NO_PATHS")  
+  sep := "/"
+	if noPaths {
+		sep = "."
 	}
 
 	tokens := strings.Split(s, sep)
