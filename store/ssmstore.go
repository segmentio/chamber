--- conflicted
+++ resolved
@@ -168,19 +168,11 @@
 		},
 	}
 
-<<<<<<< HEAD
-	var parameterMeta *ssm.ParameterMetadata
-	if err := s.svc.DescribeParametersPages(describeParametersInput, func(o *ssm.DescribeParametersOutput, lastPage bool) bool {
-		for _, param := range o.Parameters {
-			if *param.Name == idToName(id) {
-				parameterMeta = param
-=======
 	var parameter *ssm.ParameterMetadata
 	if err := s.svc.DescribeParametersPages(describeParametersInput, func(o *ssm.DescribeParametersOutput, lastPage bool) bool {
 		for _, param := range o.Parameters {
 			if *param.Name == idToName(id) {
 				parameter = param
->>>>>>> 688f832c
 			}
 		}
 		return !lastPage
@@ -188,19 +180,11 @@
 		return Secret{}, err
 	}
 
-<<<<<<< HEAD
-	if parameterMeta == nil {
-		return Secret{}, ErrSecretNotFound
-	}
-
-	secretMeta := parameterMetaToSecretMeta(parameterMeta)
-=======
 	if parameter == nil {
 		return Secret{}, ErrSecretNotFound
 	}
 
 	secretMeta := parameterMetaToSecretMeta(parameter)
->>>>>>> 688f832c
 
 	return Secret{
 		Value: param.Value,
